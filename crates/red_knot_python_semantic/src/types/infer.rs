use std::sync::Arc;

use rustc_hash::FxHashMap;

use red_knot_module_resolver::resolve_module;
use red_knot_module_resolver::ModuleName;
use ruff_db::vfs::VfsFile;
use ruff_index::IndexVec;
use ruff_python_ast as ast;
use ruff_python_ast::{ExprContext, TypeParams};

use crate::semantic_index::ast_ids::{HasScopedAstId, ScopedExpressionId};
use crate::semantic_index::definition::{Definition, ImportDefinition, ImportFromDefinition};
use crate::semantic_index::symbol::{FileScopeId, ScopeId, ScopedSymbolId, SymbolTable};
use crate::semantic_index::{symbol_table, SemanticIndex};
use crate::types::{
    infer_types, ClassType, FunctionType, IntersectionType, ModuleType, ScopedClassTypeId,
    ScopedFunctionTypeId, ScopedIntersectionTypeId, ScopedUnionTypeId, Type, TypeId, TypingContext,
    UnionType, UnionTypeBuilder,
};
use crate::Db;

/// The inferred types for a single scope.
#[derive(Debug, Eq, PartialEq, Default, Clone)]
pub(crate) struct TypeInference<'db> {
    /// The type of the module if the scope is a module scope.
    module_type: Option<ModuleType>,

    /// The types of the defined classes in this scope.
    class_types: IndexVec<ScopedClassTypeId, ClassType<'db>>,

    /// The types of the defined functions in this scope.
    function_types: IndexVec<ScopedFunctionTypeId, FunctionType<'db>>,

    union_types: IndexVec<ScopedUnionTypeId, UnionType<'db>>,
    intersection_types: IndexVec<ScopedIntersectionTypeId, IntersectionType<'db>>,

    /// The types of every expression in this scope.
    expression_tys: IndexVec<ScopedExpressionId, Type<'db>>,

    /// The public types of every symbol in this scope.
    symbol_tys: IndexVec<ScopedSymbolId, Type<'db>>,

    /// The type of a definition.
    definition_tys: FxHashMap<Definition, Type<'db>>,
}

impl<'db> TypeInference<'db> {
    #[allow(unused)]
    pub(crate) fn expression_ty(&self, expression: ScopedExpressionId) -> Type<'db> {
        self.expression_tys[expression]
    }

    pub(super) fn symbol_ty(&self, symbol: ScopedSymbolId) -> Type<'db> {
        self.symbol_tys[symbol]
    }

    pub(super) fn module_ty(&self) -> &ModuleType {
        self.module_type.as_ref().unwrap()
    }

    pub(super) fn class_ty(&self, id: ScopedClassTypeId) -> &ClassType<'db> {
        &self.class_types[id]
    }

    pub(super) fn function_ty(&self, id: ScopedFunctionTypeId) -> &FunctionType<'db> {
        &self.function_types[id]
    }

    pub(super) fn union_ty(&self, id: ScopedUnionTypeId) -> &UnionType<'db> {
        &self.union_types[id]
    }

    pub(super) fn intersection_ty(&self, id: ScopedIntersectionTypeId) -> &IntersectionType<'db> {
        &self.intersection_types[id]
    }

    pub(crate) fn definition_ty(&self, definition: Definition) -> Type<'db> {
        self.definition_tys[&definition]
    }

    fn shrink_to_fit(&mut self) {
        self.class_types.shrink_to_fit();
        self.function_types.shrink_to_fit();
        self.union_types.shrink_to_fit();
        self.intersection_types.shrink_to_fit();

        self.expression_tys.shrink_to_fit();
        self.symbol_tys.shrink_to_fit();
        self.definition_tys.shrink_to_fit();
    }
}

/// Builder to infer all types in a [`ScopeId`].
pub(super) struct TypeInferenceBuilder<'a> {
    db: &'a dyn Db,

    // Cached lookups
    index: &'a SemanticIndex,
    scope: ScopeId<'a>,
    file_scope_id: FileScopeId,
    file_id: VfsFile,
    symbol_table: Arc<SymbolTable>,

    /// The type inference results
    types: TypeInference<'a>,
}

impl<'db> TypeInferenceBuilder<'db> {
    /// Creates a new builder for inferring the types of `scope`.
    pub(super) fn new(db: &'db dyn Db, scope: ScopeId<'db>, index: &'db SemanticIndex) -> Self {
        let file_scope_id = scope.file_scope_id(db);
        let file = scope.file(db);
        let symbol_table = index.symbol_table(file_scope_id);

        Self {
            index,
            file_scope_id,
            file_id: file,
            scope,
            symbol_table,

            db,
            types: TypeInference::default(),
        }
    }

    /// Infers the types of a `module`.
    pub(super) fn infer_module(&mut self, module: &ast::ModModule) {
        self.infer_body(&module.body);
    }

    pub(super) fn infer_class_type_params(&mut self, class: &ast::StmtClassDef) {
        if let Some(type_params) = class.type_params.as_deref() {
            self.infer_type_parameters(type_params);
        }
    }

    pub(super) fn infer_class_body(&mut self, class: &ast::StmtClassDef) {
        self.infer_body(&class.body);
    }

    pub(super) fn infer_function_type_params(&mut self, function: &ast::StmtFunctionDef) {
        if let Some(type_params) = function.type_params.as_deref() {
            self.infer_type_parameters(type_params);
        }
    }

    pub(super) fn infer_function_body(&mut self, function: &ast::StmtFunctionDef) {
        self.infer_body(&function.body);
    }

    fn infer_body(&mut self, suite: &[ast::Stmt]) {
        for statement in suite {
            self.infer_statement(statement);
        }
    }

    fn infer_statement(&mut self, statement: &ast::Stmt) {
        match statement {
            ast::Stmt::FunctionDef(function) => self.infer_function_definition_statement(function),
            ast::Stmt::ClassDef(class) => self.infer_class_definition_statement(class),
            ast::Stmt::Expr(ast::StmtExpr { range: _, value }) => {
                self.infer_expression(value);
            }
            ast::Stmt::If(if_statement) => self.infer_if_statement(if_statement),
            ast::Stmt::Assign(assign) => self.infer_assignment_statement(assign),
            ast::Stmt::AnnAssign(assign) => self.infer_annotated_assignment_statement(assign),
            ast::Stmt::For(for_statement) => self.infer_for_statement(for_statement),
            ast::Stmt::Import(import) => self.infer_import_statement(import),
            ast::Stmt::ImportFrom(import) => self.infer_import_from_statement(import),
            ast::Stmt::Break(_) | ast::Stmt::Continue(_) | ast::Stmt::Pass(_) => {
                // No-op
            }
            _ => {}
        }
    }

    fn infer_function_definition_statement(&mut self, function: &ast::StmtFunctionDef) {
        let ast::StmtFunctionDef {
            range: _,
            is_async: _,
            name,
            type_params: _,
            parameters: _,
            returns,
            body: _,
            decorator_list,
        } = function;

        let function_id = function.scoped_ast_id(self.db, self.scope);
        let decorator_tys = decorator_list
            .iter()
            .map(|decorator| self.infer_decorator(decorator))
            .collect();

        // TODO: Infer parameters

        if let Some(return_ty) = returns {
            self.infer_expression(return_ty);
        }

        let function_ty = self.function_ty(FunctionType {
            name: name.id.clone(),
            decorators: decorator_tys,
        });

        self.types
            .definition_tys
            .insert(Definition::FunctionDef(function_id), function_ty);
    }

    fn infer_class_definition_statement(&mut self, class: &ast::StmtClassDef) {
        let ast::StmtClassDef {
            range: _,
            name,
            type_params: _,
            decorator_list,
            arguments,
            body: _,
        } = class;

        let class_id = class.scoped_ast_id(self.db, self.scope);

        for decorator in decorator_list {
            self.infer_decorator(decorator);
        }

        let bases = arguments
            .as_deref()
            .map(|arguments| self.infer_arguments(arguments))
            .unwrap_or(Vec::new());

        let class_body_scope_id = self.index.node_scope(class);

        let class_ty = self.class_ty(ClassType {
            name: name.id.clone(),
            bases,
            body_scope: class_body_scope_id.to_scope_id(self.db, self.file_id),
        });

        self.types
            .definition_tys
            .insert(Definition::ClassDef(class_id), class_ty);
    }

    fn infer_if_statement(&mut self, if_statement: &ast::StmtIf) {
        let ast::StmtIf {
            range: _,
            test,
            body,
            elif_else_clauses,
        } = if_statement;

        self.infer_expression(test);
        self.infer_body(body);

        for clause in elif_else_clauses {
            let ast::ElifElseClause {
                range: _,
                test,
                body,
            } = clause;

            if let Some(test) = &test {
                self.infer_expression(test);
            }

            self.infer_body(body);
        }
    }

    fn infer_assignment_statement(&mut self, assignment: &ast::StmtAssign) {
        let ast::StmtAssign {
            range: _,
            targets,
            value,
        } = assignment;

        let value_ty = self.infer_expression(value);

        for target in targets {
            self.infer_expression(target);
        }

        let assign_id = assignment.scoped_ast_id(self.db, self.scope);

        // TODO: Handle multiple targets.
        self.types
            .definition_tys
            .insert(Definition::Assignment(assign_id), value_ty);
    }

    fn infer_annotated_assignment_statement(&mut self, assignment: &ast::StmtAnnAssign) {
        let ast::StmtAnnAssign {
            range: _,
            target,
            annotation,
            value,
            simple: _,
        } = assignment;

        if let Some(value) = value {
            let _ = self.infer_expression(value);
        }

        let annotation_ty = self.infer_expression(annotation);
        self.infer_expression(target);

        self.types.definition_tys.insert(
            Definition::AnnotatedAssignment(assignment.scoped_ast_id(self.db, self.scope)),
            annotation_ty,
        );
    }

    fn infer_for_statement(&mut self, for_statement: &ast::StmtFor) {
        let ast::StmtFor {
            range: _,
            target,
            iter,
            body,
            orelse,
            is_async: _,
        } = for_statement;

        self.infer_expression(iter);
        self.infer_expression(target);
        self.infer_body(body);
        self.infer_body(orelse);
    }

    fn infer_import_statement(&mut self, import: &ast::StmtImport) {
        let ast::StmtImport { range: _, names } = import;

        let import_id = import.scoped_ast_id(self.db, self.scope);

        for (i, alias) in names.iter().enumerate() {
            let ast::Alias {
                range: _,
                name,
                asname: _,
            } = alias;

            let module_name = ModuleName::new(&name.id);
            let module = module_name.and_then(|name| resolve_module(self.db.upcast(), name));
            let module_ty = module
                .map(|module| self.typing_context().module_ty(module.file()))
                .unwrap_or(Type::Unknown);

            self.types.definition_tys.insert(
                Definition::Import(ImportDefinition {
                    import_id,
                    alias: u32::try_from(i).unwrap(),
                }),
                module_ty,
            );
        }
    }

    fn infer_import_from_statement(&mut self, import: &ast::StmtImportFrom) {
        let ast::StmtImportFrom {
            range: _,
            module,
            names,
            level: _,
        } = import;

        let import_id = import.scoped_ast_id(self.db, self.scope);
        let module_name = ModuleName::new(module.as_deref().expect("Support relative imports"));

        let module =
            module_name.and_then(|module_name| resolve_module(self.db.upcast(), module_name));
        let module_ty = module
            .map(|module| self.typing_context().module_ty(module.file()))
            .unwrap_or(Type::Unknown);

        for (i, alias) in names.iter().enumerate() {
            let ast::Alias {
                range: _,
                name,
                asname: _,
            } = alias;

            let ty = module_ty
                .member(&self.typing_context(), &name.id)
                .unwrap_or(Type::Unknown);

            self.types.definition_tys.insert(
                Definition::ImportFrom(ImportFromDefinition {
                    import_id,
                    name: u32::try_from(i).unwrap(),
                }),
                ty,
            );
        }
    }

    fn infer_decorator(&mut self, decorator: &ast::Decorator) -> Type<'db> {
        let ast::Decorator {
            range: _,
            expression,
        } = decorator;

        self.infer_expression(expression)
    }

    fn infer_arguments(&mut self, arguments: &ast::Arguments) -> Vec<Type<'db>> {
        let mut types = Vec::with_capacity(
            arguments
                .args
                .len()
                .saturating_add(arguments.keywords.len()),
        );

        types.extend(arguments.args.iter().map(|arg| self.infer_expression(arg)));

        types.extend(arguments.keywords.iter().map(
            |ast::Keyword {
                 range: _,
                 arg: _,
                 value,
             }| self.infer_expression(value),
        ));

        types
    }

    fn infer_expression(&mut self, expression: &ast::Expr) -> Type<'db> {
        let ty = match expression {
            ast::Expr::NoneLiteral(ast::ExprNoneLiteral { range: _ }) => Type::None,
            ast::Expr::NumberLiteral(literal) => self.infer_number_literal_expression(literal),
            ast::Expr::Name(name) => self.infer_name_expression(name),
            ast::Expr::Attribute(attribute) => self.infer_attribute_expression(attribute),
            ast::Expr::BinOp(binary) => self.infer_binary_expression(binary),
            ast::Expr::Named(named) => self.infer_named_expression(named),
            ast::Expr::If(if_expression) => self.infer_if_expression(if_expression),

            _ => todo!("expression type resolution for {:?}", expression),
        };

        self.types.expression_tys.push(ty);

        ty
    }

    #[allow(clippy::unused_self)]
    fn infer_number_literal_expression(&mut self, literal: &ast::ExprNumberLiteral) -> Type<'db> {
        let ast::ExprNumberLiteral { range: _, value } = literal;

        match value {
            ast::Number::Int(n) => {
                // TODO support big int literals
                n.as_i64().map(Type::IntLiteral).unwrap_or(Type::Unknown)
            }
            // TODO builtins.float or builtins.complex
            _ => Type::Unknown,
        }
    }

    fn infer_named_expression(&mut self, named: &ast::ExprNamed) -> Type<'db> {
        let ast::ExprNamed {
            range: _,
            target,
            value,
        } = named;

        let value_ty = self.infer_expression(value);
        self.infer_expression(target);

        self.types.definition_tys.insert(
            Definition::NamedExpr(named.scoped_ast_id(self.db, self.scope)),
            value_ty,
        );

        value_ty
    }

    fn infer_if_expression(&mut self, if_expression: &ast::ExprIf) -> Type<'db> {
        let ast::ExprIf {
            range: _,
            test,
            body,
            orelse,
        } = if_expression;

        self.infer_expression(test);

        // TODO detect statically known truthy or falsy test
        let body_ty = self.infer_expression(body);
        let orelse_ty = self.infer_expression(orelse);

        let union = UnionTypeBuilder::new(&self.typing_context())
            .add(body_ty)
            .add(orelse_ty)
            .build();

        self.union_ty(union)
    }

    fn infer_name_expression(&mut self, name: &ast::ExprName) -> Type<'db> {
        let ast::ExprName { range: _, id, ctx } = name;

        match ctx {
            ExprContext::Load => {
                if let Some(symbol_id) = self
                    .index
                    .symbol_table(self.file_scope_id)
                    .symbol_id_by_name(id)
                {
                    self.local_definition_ty(symbol_id)
                } else {
                    let ancestors = self.index.ancestor_scopes(self.file_scope_id).skip(1);

                    for (ancestor_id, _) in ancestors {
                        // TODO: Skip over class scopes unless the they are a immediately-nested type param scope.
                        // TODO: Support built-ins

                        let ancestor_scope = ancestor_id.to_scope_id(self.db, self.file_id);
                        let symbol_table = symbol_table(self.db, ancestor_scope);

                        if let Some(symbol_id) = symbol_table.symbol_id_by_name(id) {
                            let symbol = symbol_table.symbol(symbol_id);

                            if !symbol.is_defined() {
                                continue;
                            }

                            let types = infer_types(self.db, ancestor_scope);
                            return types.symbol_ty(symbol_id);
                        }
                    }
                    Type::Unknown
                }
            }
            ExprContext::Del => Type::None,
            ExprContext::Invalid => Type::Unknown,
            ExprContext::Store => Type::None,
        }
    }

    fn infer_attribute_expression(&mut self, attribute: &ast::ExprAttribute) -> Type<'db> {
        let ast::ExprAttribute {
            value,
            attr,
            range: _,
            ctx,
        } = attribute;

        let value_ty = self.infer_expression(value);
        let member_ty = value_ty
            .member(&self.typing_context(), &attr.id)
            .unwrap_or(Type::Unknown);

        match ctx {
            ExprContext::Load => member_ty,
            ExprContext::Store | ExprContext::Del => Type::None,
            ExprContext::Invalid => Type::Unknown,
        }
    }

    fn infer_binary_expression(&mut self, binary: &ast::ExprBinOp) -> Type<'db> {
        let ast::ExprBinOp {
            left,
            op,
            right,
            range: _,
        } = binary;

        let left_ty = self.infer_expression(left);
        let right_ty = self.infer_expression(right);

        match left_ty {
            Type::Any => Type::Any,
            Type::Unknown => Type::Unknown,
            Type::IntLiteral(n) => {
                match right_ty {
                    Type::IntLiteral(m) => {
                        match op {
                            ast::Operator::Add => n
                                .checked_add(m)
                                .map(Type::IntLiteral)
                                // TODO builtins.int
                                .unwrap_or(Type::Unknown),
                            ast::Operator::Sub => n
                                .checked_sub(m)
                                .map(Type::IntLiteral)
                                // TODO builtins.int
                                .unwrap_or(Type::Unknown),
                            ast::Operator::Mult => n
                                .checked_mul(m)
                                .map(Type::IntLiteral)
                                // TODO builtins.int
                                .unwrap_or(Type::Unknown),
                            ast::Operator::Div => n
                                .checked_div(m)
                                .map(Type::IntLiteral)
                                // TODO builtins.int
                                .unwrap_or(Type::Unknown),
                            ast::Operator::Mod => n
                                .checked_rem(m)
                                .map(Type::IntLiteral)
                                // TODO division by zero error
                                .unwrap_or(Type::Unknown),
                            _ => todo!("complete binop op support for IntLiteral"),
                        }
                    }
                    _ => todo!("complete binop right_ty support for IntLiteral"),
                }
            }
            _ => todo!("complete binop support"),
        }
    }

    fn infer_type_parameters(&mut self, _type_parameters: &TypeParams) {
        todo!("Infer type parameters")
    }

    pub(super) fn finish(mut self) -> TypeInference<'db> {
        let symbol_tys: IndexVec<_, _> = self
            .index
            .symbol_table(self.file_scope_id)
            .symbol_ids()
            .map(|symbol| self.local_definition_ty(symbol))
            .collect();

        self.types.symbol_tys = symbol_tys;
        self.types.shrink_to_fit();
        self.types
    }

    fn union_ty(&mut self, ty: UnionType<'db>) -> Type<'db> {
        Type::Union(TypeId {
            scope: self.scope,
            scoped: self.types.union_types.push(ty),
        })
    }

    fn function_ty(&mut self, ty: FunctionType<'db>) -> Type<'db> {
        Type::Function(TypeId {
            scope: self.scope,
            scoped: self.types.function_types.push(ty),
        })
    }

    fn class_ty(&mut self, ty: ClassType<'db>) -> Type<'db> {
        Type::Class(TypeId {
            scope: self.scope,
            scoped: self.types.class_types.push(ty),
        })
    }

    fn typing_context(&self) -> TypingContext<'db, '_> {
        TypingContext::scoped(self.db, self.scope, &self.types)
    }

    fn local_definition_ty(&mut self, symbol: ScopedSymbolId) -> Type<'db> {
        let symbol = self.symbol_table.symbol(symbol);
        let mut definitions = symbol
            .definitions()
            .iter()
            .filter_map(|definition| self.types.definition_tys.get(definition).copied());

        let Some(first) = definitions.next() else {
            return Type::Unbound;
        };

        if let Some(second) = definitions.next() {
            let context = self.typing_context();
            let mut builder = UnionTypeBuilder::new(&context);
            builder = builder.add(first).add(second);

            for variant in definitions {
                builder = builder.add(variant);
            }

            self.union_ty(builder.build())
        } else {
            first
        }
    }
}

#[cfg(test)]
mod tests {
    use red_knot_module_resolver::{set_module_resolution_settings, ModuleResolutionSettings};
    use ruff_db::file_system::FileSystemPathBuf;
    use ruff_db::vfs::system_path_to_file;
    use ruff_python_ast::name::Name;

    use crate::db::tests::TestDb;
    use crate::types::{public_symbol_ty_by_name, Type, TypingContext};
<<<<<<< HEAD
    use red_knot_module_resolver::{
        set_module_resolution_settings, ModuleResolutionSettings, SupportedPyVersion,
    };
    use ruff_python_ast::name::Name;
=======
>>>>>>> 8f409285

    fn setup_db() -> TestDb {
        let mut db = TestDb::new();

        set_module_resolution_settings(
            &mut db,
            ModuleResolutionSettings {
                target_version: SupportedPyVersion::Py38,
                extra_paths: Vec::new(),
                workspace_root: FileSystemPathBuf::from("/src"),
                site_packages: None,
                custom_typeshed: None,
            },
        );

        db
    }

    fn assert_public_ty(db: &TestDb, file_name: &str, symbol_name: &str, expected: &str) {
        let file = system_path_to_file(db, file_name).expect("Expected file to exist.");

        let ty = public_symbol_ty_by_name(db, file, symbol_name).unwrap_or(Type::Unknown);
        assert_eq!(ty.display(&TypingContext::global(db)).to_string(), expected);
    }

    #[test]
    fn follow_import_to_class() -> anyhow::Result<()> {
        let db = setup_db();

        db.memory_file_system().write_files([
            ("src/a.py", "from b import C as D; E = D"),
            ("src/b.py", "class C: pass"),
        ])?;

        assert_public_ty(&db, "src/a.py", "E", "Literal[C]");

        Ok(())
    }

    #[test]
    fn resolve_base_class_by_name() -> anyhow::Result<()> {
        let db = setup_db();

        db.memory_file_system().write_file(
            "src/mod.py",
            r#"
class Base:
    pass

class Sub(Base):
    pass"#,
        )?;

        let mod_file = system_path_to_file(&db, "src/mod.py").expect("Expected file to exist.");
        let ty = public_symbol_ty_by_name(&db, mod_file, "Sub").expect("Symbol type to exist");

        let Type::Class(class_id) = ty else {
            panic!("Sub is not a Class")
        };

        let context = TypingContext::global(&db);

        let base_names: Vec<_> = class_id
            .lookup(&context)
            .bases()
            .iter()
            .map(|base_ty| format!("{}", base_ty.display(&context)))
            .collect();

        assert_eq!(base_names, vec!["Literal[Base]"]);

        Ok(())
    }

    #[test]
    fn resolve_method() -> anyhow::Result<()> {
        let db = setup_db();

        db.memory_file_system().write_file(
            "src/mod.py",
            "
class C:
    def f(self): pass
            ",
        )?;

        let mod_file = system_path_to_file(&db, "src/mod.py").unwrap();
        let ty = public_symbol_ty_by_name(&db, mod_file, "C").unwrap();

        let Type::Class(class_id) = ty else {
            panic!("C is not a Class");
        };

        let context = TypingContext::global(&db);
        let member_ty = class_id.class_member(&context, &Name::new_static("f"));

        let Some(Type::Function(func_id)) = member_ty else {
            panic!("C.f is not a Function");
        };

        let function_ty = func_id.lookup(&context);
        assert_eq!(function_ty.name(), "f");

        Ok(())
    }

    #[test]
    fn resolve_module_member() -> anyhow::Result<()> {
        let db = setup_db();

        db.memory_file_system().write_files([
            ("src/a.py", "import b; D = b.C"),
            ("src/b.py", "class C: pass"),
        ])?;

        assert_public_ty(&db, "src/a.py", "D", "Literal[C]");

        Ok(())
    }

    #[test]
    fn resolve_literal() -> anyhow::Result<()> {
        let db = setup_db();

        db.memory_file_system().write_file("src/a.py", "x = 1")?;

        assert_public_ty(&db, "src/a.py", "x", "Literal[1]");

        Ok(())
    }

    #[test]
    fn resolve_union() -> anyhow::Result<()> {
        let db = setup_db();

        db.memory_file_system().write_file(
            "src/a.py",
            "
if flag:
    x = 1
else:
    x = 2
            ",
        )?;

        assert_public_ty(&db, "src/a.py", "x", "Literal[1, 2]");

        Ok(())
    }

    #[test]
    fn literal_int_arithmetic() -> anyhow::Result<()> {
        let db = setup_db();

        db.memory_file_system().write_file(
            "src/a.py",
            "
a = 2 + 1
b = a - 4
c = a * b
d = c / 3
e = 5 % 3
            ",
        )?;

        assert_public_ty(&db, "src/a.py", "a", "Literal[3]");
        assert_public_ty(&db, "src/a.py", "b", "Literal[-1]");
        assert_public_ty(&db, "src/a.py", "c", "Literal[-3]");
        assert_public_ty(&db, "src/a.py", "d", "Literal[-1]");
        assert_public_ty(&db, "src/a.py", "e", "Literal[2]");

        Ok(())
    }

    #[test]
    fn walrus() -> anyhow::Result<()> {
        let db = setup_db();

        db.memory_file_system()
            .write_file("src/a.py", "x = (y := 1) + 1")?;

        assert_public_ty(&db, "src/a.py", "x", "Literal[2]");
        assert_public_ty(&db, "src/a.py", "y", "Literal[1]");

        Ok(())
    }

    #[test]
    fn ifexpr() -> anyhow::Result<()> {
        let db = setup_db();

        db.memory_file_system()
            .write_file("src/a.py", "x = 1 if flag else 2")?;

        assert_public_ty(&db, "src/a.py", "x", "Literal[1, 2]");

        Ok(())
    }

    #[test]
    fn ifexpr_walrus() -> anyhow::Result<()> {
        let db = setup_db();

        db.memory_file_system().write_file(
            "src/a.py",
            "
y = z = 0
x = (y := 1) if flag else (z := 2)
a = y
b = z
            ",
        )?;

        assert_public_ty(&db, "src/a.py", "x", "Literal[1, 2]");
        assert_public_ty(&db, "src/a.py", "a", "Literal[0, 1]");
        assert_public_ty(&db, "src/a.py", "b", "Literal[0, 2]");

        Ok(())
    }

    #[test]
    fn ifexpr_nested() -> anyhow::Result<()> {
        let db = setup_db();

        db.memory_file_system()
            .write_file("src/a.py", "x = 1 if flag else 2 if flag2 else 3")?;

        assert_public_ty(&db, "src/a.py", "x", "Literal[1, 2, 3]");

        Ok(())
    }

    #[test]
    fn none() -> anyhow::Result<()> {
        let db = setup_db();

        db.memory_file_system()
            .write_file("src/a.py", "x = 1 if flag else None")?;

        assert_public_ty(&db, "src/a.py", "x", "Literal[1] | None");
        Ok(())
    }
}<|MERGE_RESOLUTION|>--- conflicted
+++ resolved
@@ -682,20 +682,15 @@
 
 #[cfg(test)]
 mod tests {
-    use red_knot_module_resolver::{set_module_resolution_settings, ModuleResolutionSettings};
+    use red_knot_module_resolver::{
+        set_module_resolution_settings, ModuleResolutionSettings, SupportedPyVersion,
+    };
     use ruff_db::file_system::FileSystemPathBuf;
     use ruff_db::vfs::system_path_to_file;
     use ruff_python_ast::name::Name;
 
     use crate::db::tests::TestDb;
     use crate::types::{public_symbol_ty_by_name, Type, TypingContext};
-<<<<<<< HEAD
-    use red_knot_module_resolver::{
-        set_module_resolution_settings, ModuleResolutionSettings, SupportedPyVersion,
-    };
-    use ruff_python_ast::name::Name;
-=======
->>>>>>> 8f409285
 
     fn setup_db() -> TestDb {
         let mut db = TestDb::new();
